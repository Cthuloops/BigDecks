--- conflicted
+++ resolved
@@ -40,33 +40,13 @@
     app.teardown_appcontext(close_connections)
 
 
-<<<<<<< HEAD
-def init_db(db_name: str):
-=======
 def init_db(db_name: str) -> None:
->>>>>>> 1a01da44
     """Create and initialize the named database.
 
     Parameters
     ----------
     db_name: str
         Name of the database to initialize.
-<<<<<<< HEAD
-    """
-    db_path = _get_db_path(db_name)
-    db_exists = os.path.exists(db_path)
-
-    if not db_exists:
-        click.echo(f"Creating the {db_name} database")
-        schema_path = os.path.join("database", f"{db_name}_schema.sql")
-        conn = get_db_connection(db_name)
-        with current_app.open_resource(schema_path) as f:
-            conn.executescript(f.read().decode("utf8"))
-
-
-def get_db_connection(db_name: str) -> sqlite3.Connection:
-    """Get a database connection, creating it if it doesn"t exist already.
-=======
 
     Exceptions
     ----------
@@ -98,7 +78,6 @@
 
 def get_db_connection(db_name: str) -> sqlite3.Connection:
     """Get a database connection, creating it if it doesn't exist already.
->>>>>>> 1a01da44
 
     Parameters
     ----------
@@ -149,10 +128,5 @@
         Path to the requested database.
     """
     instance_path = current_app.instance_path
-<<<<<<< HEAD
-    if db_name in ["cards", "users"]:
-        db_path = os.path.join(instance_path, f"{db_name}.db")
-=======
     db_path = os.path.join(instance_path, f"{db_name}.db")
->>>>>>> 1a01da44
     return db_path